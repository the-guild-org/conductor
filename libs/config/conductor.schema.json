--- conflicted
+++ resolved
@@ -92,39 +92,6 @@
             "allow_private_network": true
           }
         },
-<<<<<<< HEAD
-=======
-        {
-          "description": "A simple, single GraphQL endpoint",
-          "type": "object",
-          "required": [
-            "config",
-            "id",
-            "type"
-          ],
-          "properties": {
-            "type": {
-              "type": "string",
-              "enum": [
-                "mock"
-              ]
-            },
-            "id": {
-              "description": "The identifier of the source. This is used to reference the source in the `from` field of an endpoint definition.",
-              "type": "string"
-            },
-            "config": {
-              "description": "The configuration for the mocked source.",
-              "$ref": "#/definitions/MockedSourceConfig"
-            }
-          }
-        }
-      ]
-    },
-    "GraphQLSourceConfig": {
-      "description": "An upstream based on a simple, single GraphQL endpoint.\n\nBy using this source, you can easily wrap an existing GraphQL upstream server, and enrich it with features and plugins.",
-      "examples": [
->>>>>>> 2d6a6660
         {
           "$metadata": {
             "title": "Reflect Origin",
@@ -204,29 +171,8 @@
         }
       }
     },
-<<<<<<< HEAD
     "DisableIntrospectionPluginConfig": {
       "description": "The `disable_introspection` plugin allows you to disable introspection for your GraphQL API.\n\nA [GraphQL introspection query](https://graphql.org/learn/introspection/) is a special GraphQL query that returns information about the GraphQL schema of your API.\n\nIt it [recommended to disable introspection for production environments](https://escape.tech/blog/should-i-disable-introspection-in-graphql/), unless you have a specific use-case for it.\n\nIt can either disable introspection for all requests, or only for requests that match a specific condition (using VRL scripting language).",
-=======
-    "MockedSourceConfig": {
-      "description": "A mocked upstream with a static response for all executed operations.",
-      "type": "object",
-      "required": [
-        "response_data"
-      ],
-      "properties": {
-        "response_data": {
-          "$ref": "#/definitions/LocalFileReference"
-        }
-      }
-    },
-    "LocalFileReference": {
-      "type": "string",
-      "format": "path"
-    },
-    "EndpointDefinition": {
-      "description": "The `Endpoint` object exposes a GraphQL source with set of plugins applied to it.\n\nEach Endpoint can have its own set of plugins, which are applied after the global plugins. Endpoints can expose the same source with different plugins applied to it, to create different sets of features for different clients or consumers.",
->>>>>>> 2d6a6660
       "examples": [
         {
           "$metadata": {
@@ -544,111 +490,7 @@
                 "null"
               ]
             },
-<<<<<<< HEAD
             "source": {
-=======
-            "config": {
-              "anyOf": [
-                {
-                  "$ref": "#/definitions/DisableIntrospectionPluginConfig"
-                },
-                {
-                  "type": "null"
-                }
-              ]
-            }
-          }
-        },
-        {
-          "type": "object",
-          "required": [
-            "type"
-          ],
-          "properties": {
-            "type": {
-              "type": "string",
-              "enum": [
-                "http_get"
-              ]
-            },
-            "enabled": {
-              "default": true,
-              "type": [
-                "boolean",
-                "null"
-              ]
-            },
-            "config": {
-              "anyOf": [
-                {
-                  "$ref": "#/definitions/HttpGetPluginConfig"
-                },
-                {
-                  "type": "null"
-                }
-              ]
-            }
-          }
-        },
-        {
-          "type": "object",
-          "required": [
-            "config",
-            "type"
-          ],
-          "properties": {
-            "type": {
-              "type": "string",
-              "enum": [
-                "vrl"
-              ]
-            },
-            "enabled": {
-              "default": true,
-              "type": [
-                "boolean",
-                "null"
-              ]
-            },
-            "config": {
-              "$ref": "#/definitions/VrlPluginConfig"
-            }
-          }
-        },
-        {
-          "type": "object",
-          "required": [
-            "config",
-            "type"
-          ],
-          "properties": {
-            "type": {
-              "type": "string",
-              "enum": [
-                "trusted_documents"
-              ]
-            },
-            "enabled": {
-              "default": true,
-              "type": [
-                "boolean",
-                "null"
-              ]
-            },
-            "config": {
-              "$ref": "#/definitions/TrustedDocumentsPluginConfig"
-            }
-          }
-        },
-        {
-          "type": "object",
-          "required": [
-            "config",
-            "type"
-          ],
-          "properties": {
-            "type": {
->>>>>>> 2d6a6660
               "type": "string",
               "enum": [
                 "remote"
@@ -956,7 +798,6 @@
         }
       ]
     },
-<<<<<<< HEAD
     "Level": {
       "type": "string",
       "enum": [
@@ -981,354 +822,7 @@
         }
       }
     },
-    "PersistedDocumentsFileFormat": {
-      "oneOf": [
-=======
-    "HttpGetPluginConfig": {
-      "description": "The `http_get` plugin allows you to expose your GraphQL API over HTTP `GET` requests. This feature is fully compliant with the [GraphQL over HTTP specification](https://graphql.github.io/graphql-over-http/).\n\nBy enabling this plugin, you can execute GraphQL queries and mutations over HTTP `GET` requests, using HTTP query parameters, for example:\n\n`GET /graphql?query=query%20%7B%20__typename%20%7D`\n\n### Query Parameters\n\nFor complete documentation of the supported query parameters, see the [GraphQL over HTTP specification](https://graphql.github.io/graphql-over-http/draft/#sec-GET).\n\n- `query`: The GraphQL query to execute\n\n- `variables` (optional): A JSON-encoded string containing the GraphQL variables\n\n- `operationName` (optional): The name of the GraphQL operation to execute\n\n### Headers\n\nTo execute GraphQL queries over HTTP `GET` requests, you must set the `Content-Type` header to `application/json`, **or** the `Accept` header to `application/x-www-form-urlencoded` / `application/graphql-response+json`.",
-      "examples": [
-        {
-          "$metadata": {
-            "title": "Simple",
-            "description": null
-          },
-          "type": "http_get",
-          "enabled": true,
-          "config": {}
-        },
->>>>>>> 2d6a6660
-        {
-          "title": "apollo_persisted_query_manifest",
-          "description": "JSON file formated based on [Apollo Persisted Query Manifest](https://www.apollographql.com/docs/kotlin/advanced/persisted-queries/#1-generate-operation-manifest).",
-          "type": "string",
-          "enum": [
-            "apollo_persisted_query_manifest"
-          ]
-        },
-        {
-          "title": "json_key_value",
-          "description": "A simple JSON map of key-value pairs.\n\nExample: `{\"key1\": \"query { __typename }\"}`",
-          "type": "string",
-          "enum": [
-            "json_key_value"
-          ]
-        }
-      ]
-    },
-    "PersistedOperationHttpGetParameterLocation": {
-      "oneOf": [
-        {
-          "title": "search_query",
-          "description": "Instructs the plugin to extract this parameter from  the query string of the HTTP request.",
-          "type": "object",
-          "required": [
-            "name",
-            "source"
-          ],
-          "properties": {
-            "name": {
-              "description": "The name of the HTTP query parameter.",
-              "type": "string"
-            },
-            "source": {
-              "type": "string",
-              "enum": [
-                "search_query"
-              ]
-            }
-          }
-        },
-        {
-          "title": "path",
-          "description": "Instructs the plugin to extract this parameter from the path of the HTTP request.",
-          "type": "object",
-          "required": [
-            "position",
-            "source"
-          ],
-          "properties": {
-            "position": {
-              "description": "The numeric value specific the location of the argument (starting from 0).",
-              "type": "integer",
-              "format": "uint",
-              "minimum": 0.0
-            },
-            "source": {
-              "type": "string",
-              "enum": [
-                "path"
-              ]
-            }
-          }
-        },
-        {
-          "title": "header",
-          "description": "Instructs the plugin to extract this parameter from a header in the HTTP request.",
-          "type": "object",
-          "required": [
-            "name",
-            "source"
-          ],
-          "properties": {
-            "name": {
-              "description": "The name of the HTTP header.",
-              "type": "string"
-            },
-            "source": {
-              "type": "string",
-              "enum": [
-                "header"
-              ]
-            }
-          }
-        }
-      ]
-    },
-    "TrustedDocumentsPluginConfig": {
-      "examples": [
-        {
-          "$metadata": {
-            "title": "Local File Store",
-            "description": "This example is using a local file called `trusted_documents.json` as a store, using the Key->Value map format. The protocol exposed is based on HTTP `POST`, using the `documentId` parameter from the request body."
-          },
-          "type": "trusted_documents",
-          "enabled": true,
-          "config": {
-            "protocols": [
-              {
-                "type": "document_id",
-                "field_name": "documentId"
-              }
-            ],
-            "store": {
-              "source": "file",
-              "path": "trusted_documents.json",
-              "format": "json_key_value"
-            }
-          }
-        },
-        {
-          "$metadata": {
-            "title": "HTTP GET",
-            "description": "This example uses a local file store called `trusted_documents.json`, using the Key->Value map format. The protocol exposed is based on HTTP `GET`, and extracts all parameters from the query string."
-          },
-          "type": "trusted_documents",
-          "enabled": true,
-          "config": {
-            "protocols": [
-              {
-                "type": "http_get",
-                "document_id_from": {
-                  "source": "search_query",
-                  "name": "documentId"
-                },
-                "variables_from": {
-                  "source": "search_query",
-                  "name": "variables"
-                },
-                "operation_name_from": {
-                  "source": "search_query",
-                  "name": "operationName"
-                }
-              }
-            ],
-            "store": {
-              "source": "file",
-              "path": "trusted_documents.json",
-              "format": "json_key_value"
-            }
-          }
-        }
-      ],
-      "type": "object",
-      "required": [
-        "protocols",
-        "store"
-      ],
-      "properties": {
-<<<<<<< HEAD
-        "allow_non_persisted": {
-          "description": "By default, this plugin does not allow non-persisted operations to be executed. This is a security measure to prevent accidental exposure of operations that are not persisted.",
-          "type": [
-            "boolean",
-            "null"
-          ]
-=======
-        "store": {
-          "description": "The store defines the source of trusted documents. The store contents is a list of hashes and GraphQL documents that are allowed to be executed.",
-          "$ref": "#/definitions/TrustedDocumentsPluginStoreConfig"
->>>>>>> 2d6a6660
-        },
-        "protocols": {
-          "description": "A list of protocols to be exposed by this plugin. Each protocol defines how to obtain the document ID from the incoming request. You can specify multiple kinds of protocols, if needed.",
-          "type": "array",
-          "items": {
-            "$ref": "#/definitions/TrustedDocumentsProtocolConfig"
-          }
-        },
-<<<<<<< HEAD
-        "store": {
-          "description": "The store defines the source of persisted documents. The store contents is a list of hashes and GraphQL documents that are allowed to be executed.",
-          "$ref": "#/definitions/PersistedOperationsPluginStoreConfig"
-=======
-        "allow_untrusted": {
-          "description": "By default, this plugin does not allow untrusted operations to be executed. This is a security measure to prevent accidental exposure of operations that are not persisted.",
-          "type": [
-            "boolean",
-            "null"
-          ]
->>>>>>> 2d6a6660
-        }
-      }
-    },
-    "TrustedDocumentsPluginStoreConfig": {
-      "oneOf": [
-        {
-          "title": "file",
-          "description": "File-based store configuration. The path specified is relative to the location of the root configuration file. The file contents are loaded into memory on startup. The file is not reloaded automatically. The file format is specified by the `format` field, based on the structure of your file.",
-          "type": "object",
-          "required": [
-            "format",
-            "path",
-            "source"
-          ],
-          "properties": {
-            "format": {
-              "description": "The format and the expected structure of the loaded store file.",
-              "$ref": "#/definitions/PersistedDocumentsFileFormat"
-            },
-            "path": {
-              "description": "A path to a local file on the file-system. Relative to the location of the root configuration file.",
-              "$ref": "#/definitions/LocalFileReference"
-            },
-<<<<<<< HEAD
-            "source": {
-              "type": "string",
-              "enum": [
-                "file"
-              ]
-            }
-          }
-        }
-      ]
-    },
-    "PersistedOperationsProtocolConfig": {
-=======
-            "format": {
-              "description": "The format and the expected structure of the loaded store file.",
-              "$ref": "#/definitions/TrustedDocumentsFileFormat"
-            }
-          }
-        }
-      ]
-    },
-    "TrustedDocumentsFileFormat": {
-      "oneOf": [
-        {
-          "title": "apollo_persisted_query_manifest",
-          "description": "JSON file formated based on [Apollo Persisted Query Manifest](https://www.apollographql.com/docs/kotlin/advanced/persisted-queries/#1-generate-operation-manifest).",
-          "type": "string",
-          "enum": [
-            "apollo_persisted_query_manifest"
-          ]
-        },
-        {
-          "title": "json_key_value",
-          "description": "A simple JSON map of key-value pairs.\n\nExample: `{\"key1\": \"query { __typename }\"}`",
-          "type": "string",
-          "enum": [
-            "json_key_value"
-          ]
-        }
-      ]
-    },
-    "TrustedDocumentsProtocolConfig": {
->>>>>>> 2d6a6660
-      "oneOf": [
-        {
-          "title": "apollo_manifest_extensions",
-          "description": "This protocol is based on [Apollo's Persisted Query Extensions](https://www.apollographql.com/docs/kotlin/advanced/persisted-queries/#2-publish-operation-manifest). The GraphQL operation key is sent over `POST` and contains `extensions` field with the GraphQL document hash.\n\nExample: `POST /graphql {\"extensions\": {\"persistedQuery\": {\"version\": 1, \"sha256Hash\": \"123\"}}`",
-          "type": "object",
-          "required": [
-            "type"
-          ],
-          "properties": {
-            "type": {
-              "type": "string",
-              "enum": [
-                "apollo_manifest_extensions"
-              ]
-            }
-          }
-        },
-        {
-          "title": "document_id",
-          "description": "This protocol is based on a `POST` request with a JSON body containing a field with the document ID. By default, the field name is `documentId`.\n\nExample: `POST /graphql {\"documentId\": \"123\", \"variables\": {\"code\": \"AF\"}, \"operationName\": \"test\"}`",
-          "type": "object",
-          "required": [
-            "type"
-          ],
-          "properties": {
-            "field_name": {
-              "description": "The name of the JSON field containing the document ID in the incoming request.",
-              "default": "documentId",
-              "type": "string"
-            },
-            "type": {
-              "type": "string",
-              "enum": [
-                "document_id"
-              ]
-            }
-          }
-        },
-        {
-          "title": "http_get",
-          "description": "This protocol is based on a HTTP `GET` request. You can customize where to fetch each one of the parameters from. Each request parameter can be obtained from a different source: query, path, or header. By defualt, all parameters are obtained from the query string.\n\nUnlike other protocols, this protocol does not support sending GraphQL mutations.\n\nExample: `GET /graphql?documentId=123&variables=%7B%22code%22%3A%22AF%22%7D&operationName=test`",
-          "type": "object",
-          "required": [
-            "type"
-          ],
-          "properties": {
-            "document_id_from": {
-              "description": "Instructions for fetching the document ID parameter from the incoming HTTP request.",
-              "default": {
-                "source": "search_query",
-                "name": "documentId"
-              },
-              "$ref": "#/definitions/TrustedDocumentHttpGetParameterLocation"
-            },
-            "operation_name_from": {
-              "description": "Instructions for fetching the operationName parameter from the incoming HTTP request.",
-              "default": {
-                "source": "search_query",
-                "name": "operationName"
-              },
-              "$ref": "#/definitions/TrustedDocumentHttpGetParameterLocation"
-            },
-            "type": {
-              "type": "string",
-              "enum": [
-                "http_get"
-              ]
-            },
-            "variables_from": {
-              "description": "Instructions for fetching the variables parameter from the incoming HTTP request. GraphQL variables must be passed as a JSON-encoded string.",
-              "default": {
-                "source": "search_query",
-                "name": "variables"
-              },
-              "$ref": "#/definitions/TrustedDocumentHttpGetParameterLocation"
-            }
-          }
-        }
-      ]
-    },
-<<<<<<< HEAD
     "PluginDefinition": {
-=======
-    "TrustedDocumentHttpGetParameterLocation": {
->>>>>>> 2d6a6660
       "oneOf": [
         {
           "type": "object",
@@ -1488,7 +982,7 @@
           ],
           "properties": {
             "config": {
-              "$ref": "#/definitions/PersistedOperationsPluginConfig"
+              "$ref": "#/definitions/TrustedDocumentsPluginConfig"
             },
             "enabled": {
               "default": true,
@@ -1500,7 +994,7 @@
             "type": {
               "type": "string",
               "enum": [
-                "persisted_operations"
+                "trusted_documents"
               ]
             }
           }
@@ -1672,6 +1166,288 @@
         }
       ]
     },
+    "TrustedDocumentHttpGetParameterLocation": {
+      "oneOf": [
+        {
+          "title": "search_query",
+          "description": "Instructs the plugin to extract this parameter from  the query string of the HTTP request.",
+          "type": "object",
+          "required": [
+            "name",
+            "source"
+          ],
+          "properties": {
+            "name": {
+              "description": "The name of the HTTP query parameter.",
+              "type": "string"
+            },
+            "source": {
+              "type": "string",
+              "enum": [
+                "search_query"
+              ]
+            }
+          }
+        },
+        {
+          "title": "path",
+          "description": "Instructs the plugin to extract this parameter from the path of the HTTP request.",
+          "type": "object",
+          "required": [
+            "position",
+            "source"
+          ],
+          "properties": {
+            "position": {
+              "description": "The numeric value specific the location of the argument (starting from 0).",
+              "type": "integer",
+              "format": "uint",
+              "minimum": 0.0
+            },
+            "source": {
+              "type": "string",
+              "enum": [
+                "path"
+              ]
+            }
+          }
+        },
+        {
+          "title": "header",
+          "description": "Instructs the plugin to extract this parameter from a header in the HTTP request.",
+          "type": "object",
+          "required": [
+            "name",
+            "source"
+          ],
+          "properties": {
+            "name": {
+              "description": "The name of the HTTP header.",
+              "type": "string"
+            },
+            "source": {
+              "type": "string",
+              "enum": [
+                "header"
+              ]
+            }
+          }
+        }
+      ]
+    },
+    "TrustedDocumentsFileFormat": {
+      "oneOf": [
+        {
+          "title": "apollo_persisted_query_manifest",
+          "description": "JSON file formated based on [Apollo Persisted Query Manifest](https://www.apollographql.com/docs/kotlin/advanced/persisted-queries/#1-generate-operation-manifest).",
+          "type": "string",
+          "enum": [
+            "apollo_persisted_query_manifest"
+          ]
+        },
+        {
+          "title": "json_key_value",
+          "description": "A simple JSON map of key-value pairs.\n\nExample: `{\"key1\": \"query { __typename }\"}`",
+          "type": "string",
+          "enum": [
+            "json_key_value"
+          ]
+        }
+      ]
+    },
+    "TrustedDocumentsPluginConfig": {
+      "examples": [
+        {
+          "$metadata": {
+            "title": "Local File Store",
+            "description": "This example is using a local file called `trusted_documents.json` as a store, using the Key->Value map format. The protocol exposed is based on HTTP `POST`, using the `documentId` parameter from the request body."
+          },
+          "type": "trusted_documents",
+          "enabled": true,
+          "config": {
+            "protocols": [
+              {
+                "type": "document_id",
+                "field_name": "documentId"
+              }
+            ],
+            "store": {
+              "source": "file",
+              "path": "trusted_documents.json",
+              "format": "json_key_value"
+            }
+          }
+        },
+        {
+          "$metadata": {
+            "title": "HTTP GET",
+            "description": "This example uses a local file store called `trusted_documents.json`, using the Key->Value map format. The protocol exposed is based on HTTP `GET`, and extracts all parameters from the query string."
+          },
+          "type": "trusted_documents",
+          "enabled": true,
+          "config": {
+            "protocols": [
+              {
+                "type": "http_get",
+                "document_id_from": {
+                  "source": "search_query",
+                  "name": "documentId"
+                },
+                "variables_from": {
+                  "source": "search_query",
+                  "name": "variables"
+                },
+                "operation_name_from": {
+                  "source": "search_query",
+                  "name": "operationName"
+                }
+              }
+            ],
+            "store": {
+              "source": "file",
+              "path": "trusted_documents.json",
+              "format": "json_key_value"
+            }
+          }
+        }
+      ],
+      "type": "object",
+      "required": [
+        "protocols",
+        "store"
+      ],
+      "properties": {
+        "allow_untrusted": {
+          "description": "By default, this plugin does not allow untrusted operations to be executed. This is a security measure to prevent accidental exposure of operations that are not persisted.",
+          "type": [
+            "boolean",
+            "null"
+          ]
+        },
+        "protocols": {
+          "description": "A list of protocols to be exposed by this plugin. Each protocol defines how to obtain the document ID from the incoming request. You can specify multiple kinds of protocols, if needed.",
+          "type": "array",
+          "items": {
+            "$ref": "#/definitions/TrustedDocumentsProtocolConfig"
+          }
+        },
+        "store": {
+          "description": "The store defines the source of trusted documents. The store contents is a list of hashes and GraphQL documents that are allowed to be executed.",
+          "$ref": "#/definitions/TrustedDocumentsPluginStoreConfig"
+        }
+      }
+    },
+    "TrustedDocumentsPluginStoreConfig": {
+      "oneOf": [
+        {
+          "title": "file",
+          "description": "File-based store configuration. The path specified is relative to the location of the root configuration file. The file contents are loaded into memory on startup. The file is not reloaded automatically. The file format is specified by the `format` field, based on the structure of your file.",
+          "type": "object",
+          "required": [
+            "format",
+            "path",
+            "source"
+          ],
+          "properties": {
+            "format": {
+              "description": "The format and the expected structure of the loaded store file.",
+              "$ref": "#/definitions/TrustedDocumentsFileFormat"
+            },
+            "path": {
+              "description": "A path to a local file on the file-system. Relative to the location of the root configuration file.",
+              "$ref": "#/definitions/LocalFileReference"
+            },
+            "source": {
+              "type": "string",
+              "enum": [
+                "file"
+              ]
+            }
+          }
+        }
+      ]
+    },
+    "TrustedDocumentsProtocolConfig": {
+      "oneOf": [
+        {
+          "title": "apollo_manifest_extensions",
+          "description": "This protocol is based on [Apollo's Persisted Query Extensions](https://www.apollographql.com/docs/kotlin/advanced/persisted-queries/#2-publish-operation-manifest). The GraphQL operation key is sent over `POST` and contains `extensions` field with the GraphQL document hash.\n\nExample: `POST /graphql {\"extensions\": {\"persistedQuery\": {\"version\": 1, \"sha256Hash\": \"123\"}}`",
+          "type": "object",
+          "required": [
+            "type"
+          ],
+          "properties": {
+            "type": {
+              "type": "string",
+              "enum": [
+                "apollo_manifest_extensions"
+              ]
+            }
+          }
+        },
+        {
+          "title": "document_id",
+          "description": "This protocol is based on a `POST` request with a JSON body containing a field with the document ID. By default, the field name is `documentId`.\n\nExample: `POST /graphql {\"documentId\": \"123\", \"variables\": {\"code\": \"AF\"}, \"operationName\": \"test\"}`",
+          "type": "object",
+          "required": [
+            "type"
+          ],
+          "properties": {
+            "field_name": {
+              "description": "The name of the JSON field containing the document ID in the incoming request.",
+              "default": "documentId",
+              "type": "string"
+            },
+            "type": {
+              "type": "string",
+              "enum": [
+                "document_id"
+              ]
+            }
+          }
+        },
+        {
+          "title": "http_get",
+          "description": "This protocol is based on a HTTP `GET` request. You can customize where to fetch each one of the parameters from. Each request parameter can be obtained from a different source: query, path, or header. By defualt, all parameters are obtained from the query string.\n\nUnlike other protocols, this protocol does not support sending GraphQL mutations.\n\nExample: `GET /graphql?documentId=123&variables=%7B%22code%22%3A%22AF%22%7D&operationName=test`",
+          "type": "object",
+          "required": [
+            "type"
+          ],
+          "properties": {
+            "document_id_from": {
+              "description": "Instructions for fetching the document ID parameter from the incoming HTTP request.",
+              "default": {
+                "source": "search_query",
+                "name": "documentId"
+              },
+              "$ref": "#/definitions/TrustedDocumentHttpGetParameterLocation"
+            },
+            "operation_name_from": {
+              "description": "Instructions for fetching the operationName parameter from the incoming HTTP request.",
+              "default": {
+                "source": "search_query",
+                "name": "operationName"
+              },
+              "$ref": "#/definitions/TrustedDocumentHttpGetParameterLocation"
+            },
+            "type": {
+              "type": "string",
+              "enum": [
+                "http_get"
+              ]
+            },
+            "variables_from": {
+              "description": "Instructions for fetching the variables parameter from the incoming HTTP request. GraphQL variables must be passed as a JSON-encoded string.",
+              "default": {
+                "source": "search_query",
+                "name": "variables"
+              },
+              "$ref": "#/definitions/TrustedDocumentHttpGetParameterLocation"
+            }
+          }
+        }
+      ]
+    },
     "VrlConfigReference": {
       "oneOf": [
         {
