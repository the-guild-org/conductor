--- conflicted
+++ resolved
@@ -1,24 +1,14 @@
-<<<<<<< HEAD
 use std::{collections::HashMap, sync::Arc};
-=======
-use std::collections::HashMap;
->>>>>>> d6f02632
 
 use crate::{
     config::{ConductorConfig, SourceDefinition},
     endpoint::endpoint_runtime::EndpointRuntime,
-    source::base_source::SourceService,
     source::graphql_source::GraphQLSourceService,
 };
 
 pub struct Gateway {
-<<<<<<< HEAD
     configuration: ConductorConfig,
     pub sources: Arc<HashMap<String, GraphQLSourceService>>,
-=======
-    pub configuration: ConductorConfig,
-    pub sources: HashMap<String, Box<dyn SourceService>>,
->>>>>>> d6f02632
     pub endpoints: HashMap<String, EndpointRuntime>,
 }
 
@@ -55,4 +45,17 @@
             endpoints: endpoints_map,
         }
     }
+
+    pub fn get_routes(self: &Self) {
+        // self.endpoints.iter().map(|(path, endpoint)| {
+        //     async fn graphql_handler(req: GraphQLRequest) -> GraphQLResponse {
+        //         todo!()
+        //     }
+
+        //     match endpoint.config.graphiql {
+        //         true => get(graphiql).post(graphql_handler),
+        //         false =>  get(graphiql),
+        //     }
+        // });
+    }
 }