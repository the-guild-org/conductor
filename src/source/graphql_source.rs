--- conflicted
+++ resolved
@@ -1,19 +1,13 @@
 use std::time::Duration;
 
 use crate::config::GraphQLSourceConfig;
-<<<<<<< HEAD
-use crate::source::source::{SourceError, SourceFuture, SourceRequest, SourceResponse};
+use crate::source::base_source::{SourceError, SourceFuture, SourceRequest, SourceResponse};
+
 use axum::Error;
 use hyper::{client::HttpConnector, Client};
-=======
-use crate::source::base_source::{
-    SourceError, SourceFuture, SourceRequest, SourceResponse, SourceService,
-};
-use hyper::{client::HttpConnector, service::Service, Client};
->>>>>>> d6f02632
 use hyper_tls::HttpsConnector;
 
-use super::source::SourceService;
+use super::base_source::SourceService;
 
 #[derive(Debug, Clone)]
 pub struct GraphQLSourceService {
@@ -57,14 +51,8 @@
     ) -> std::task::Poll<Result<(), Error>> {
         // DOTAN: Do we want to implement something else here? Does the service considered "ready" only if the
         // endpoint is reachable and we have instrospection available?
-<<<<<<< HEAD
 
         std::task::Poll::Ready(Ok(()))
-=======
-        self.fetcher
-            .poll_ready(cx)
-            .map_err(SourceError::NetworkError)
->>>>>>> d6f02632
     }
 
     fn call(&self, req: SourceRequest) -> SourceFuture {
@@ -74,28 +62,17 @@
         Box::pin(async move {
             let req = req
                 .into_hyper_request(&endpoint)
-<<<<<<< HEAD
                 .await
                 .map_err(|e| SourceError::InvalidPlannedRequest(e))?;
-=======
-                .map_err(SourceError::InvalidPlannedRequest)?;
->>>>>>> d6f02632
 
             let result = fetcher.request(req).await;
 
             match result {
                 Ok(res) => match res.status() {
-<<<<<<< HEAD
                     hyper::StatusCode::OK => Ok(SourceResponse::new(res.into_body())),
                     code => Err(SourceError::UnexpectedHTTPStatusError(code)),
                 },
                 Err(e) => Err(SourceError::NetworkError(e)),
-=======
-                    hyper::StatusCode::OK => Ok(res),
-                    code => Result::Err(SourceError::UnexpectedHTTPStatusError(code)),
-                },
-                Err(e) => Result::Err(SourceError::NetworkError(e)),
->>>>>>> d6f02632
             }
         })
     }
